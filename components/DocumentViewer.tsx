import React, { useState, useEffect, useCallback } from 'react'
import { X, BookOpen, RefreshCw, AlertCircle, CheckCircle, ExternalLink, FileText, MapPin } from 'lucide-react'
import { Button } from '@/components/ui/button'
import { Badge } from '@/components/ui/badge'
import { Tabs, TabsContent, TabsList, TabsTrigger } from '@/components/ui/tabs'
import { Skeleton } from '@/components/ui/skeleton'
import { Alert, AlertDescription } from '@/components/ui/alert'
import { SelectedCell } from '../types'

// Types
interface DocumentViewerProps {
  selectedCell: SelectedCell | null
  onClose: () => void
  isMobile?: boolean
  highlightData?: Array<{
    page: number
    section: string
    paragraph: number
    text_excerpt: string
    location_type: string
  }>
}

interface FileInfo {
  id: string
  original_filename: string
  file_size: number | null
  file_type: string | null
  storage_path: string | null
}

// Constants
const urlCache = new Map<string, { fileInfo: FileInfo; signedUrl: string; timestamp: number }>()
const CACHE_DURATION = 45 * 60 * 1000 // 45 minutes

// Types for highlights
interface HighlightItem {
  page: number
  section: string
  paragraph: number
  text_excerpt: string
  location_type: string
}

// Security utilities
const sanitizeText = (text: string): string => {
  if (!text || typeof text !== 'string') return ''
  return text
    .replace(/[<>&"']/g, (char) => {
      const entityMap: Record<string, string> = {
        '<': '&lt;',
        '>': '&gt;',
        '&': '&amp;',
        '"': '&quot;',
        "'": '&#39;'
      }
      return entityMap[char] || char
    })
    .slice(0, 10000) // Limit length to prevent DoS
}

const isValidUrl = (url: string): boolean => {
  try {
    const urlObj = new URL(url)
    // Only allow HTTPS and specific domains for security
    return urlObj.protocol === 'https:' && 
           (urlObj.hostname.includes('supabase') || 
            urlObj.hostname.includes('amazonaws.com') ||
            urlObj.hostname.includes('storage.googleapis.com'))
  } catch {
    return false
  }
}

// eslint-disable-next-line @typescript-eslint/no-explicit-any
const validateHighlightData = (data: any[]): HighlightItem[] => {
  if (!Array.isArray(data)) return []
  
  return data
    .filter(item => 
      item && 
      typeof item.page === 'number' && 
      item.page > 0 && 
      item.page <= 10000 && // Reasonable page limit
      typeof item.section === 'string' &&
      typeof item.text_excerpt === 'string' &&
      typeof item.location_type === 'string'
    )
    .map(item => ({
      page: Math.floor(item.page),
      section: sanitizeText(item.section),
      paragraph: typeof item.paragraph === 'number' ? Math.floor(item.paragraph) : 0,
      text_excerpt: sanitizeText(item.text_excerpt),
      location_type: sanitizeText(item.location_type)
    }))
    .slice(0, 1000) // Limit total highlights to prevent performance issues
}

// Utility function to group highlights
const groupHighlightsByPage = (highlights: HighlightItem[]) => {
  const grouped = highlights.reduce((acc, highlight) => {
    const page = highlight.page
    if (!acc[page]) {
      acc[page] = []
    }
    acc[page].push(highlight)
    return acc
  }, {} as Record<number, HighlightItem[]>)

  // Sort pages numerically
  return Object.keys(grouped)
    .map(Number)
    .sort((a: number, b: number) => a - b)
    .reduce((acc, page) => {
      acc[page] = grouped[page].sort((a: HighlightItem, b: HighlightItem) => {
        // Sort by section, then by paragraph
        if (a.section !== b.section) {
          return a.section.localeCompare(b.section)
        }
        return a.paragraph - b.paragraph
      })
      return acc
    }, {} as Record<number, HighlightItem[]>)
}

export const DocumentViewer: React.FC<DocumentViewerProps> = ({
  selectedCell,
  onClose,
  isMobile = false,
  highlightData = []
}) => {
  // Validate and sanitize highlight data on component mount
  const validatedHighlightData = validateHighlightData(highlightData)
  
  // State management
  const [fileInfo, setFileInfo] = useState<FileInfo | null>(null)
  const [documentUrl, setDocumentUrl] = useState<string | null>(null)
  const [loading, setLoading] = useState(true)
  const [error, setError] = useState<string | null>(null)
  const [retrying, setRetrying] = useState(false)

  // Enhanced file fetching with better error handling
  const fetchFileInfo = useCallback(async (isRetry = false) => {
    if (!selectedCell) return
    
    try {
      if (isRetry) {
        setRetrying(true)
        setError(null)
      } else {
        setLoading(true)
        setError(null)
      }
      
      // Check cache first
      if (!isRetry) {
        const cached = urlCache.get(selectedCell.fileId)
        const now = Date.now()
        if (cached && (now - cached.timestamp) < CACHE_DURATION) {
          setFileInfo(cached.fileInfo)
          setDocumentUrl(cached.signedUrl)
          setLoading(false)
          return
        }
      }
      
      // Create AbortController for request cancellation
      const controller = new AbortController()
      const timeoutId = setTimeout(() => controller.abort(), 30000) // 30s timeout
      
      const response = await fetch(`/api/file-url?fileId=${selectedCell.fileId}`, {
        signal: controller.signal,
        headers: {
          'Cache-Control': 'no-cache',
          'Accept': 'application/json'
        }
      })
      
      clearTimeout(timeoutId)
      
      if (!response.ok) {
        const errorData = await response.json().catch(() => ({}))
        throw new Error(errorData.error || `HTTP ${response.status}: ${response.statusText}`)
      }
      
      const data = await response.json()
      
      // Validate response data
      if (!data.signedUrl || !data.fileInfo) {
        throw new Error('Invalid response: missing required data')
      }
      
      // Cache the result
      const now = Date.now()
      urlCache.set(selectedCell.fileId, {
        fileInfo: data.fileInfo,
        signedUrl: data.signedUrl,
        timestamp: now
      })
      
      // Validate URL before setting
      if (!isValidUrl(data.signedUrl)) {
        throw new Error('Invalid or unsafe document URL')
      }
      
      setFileInfo(data.fileInfo)
      setDocumentUrl(data.signedUrl)
    } catch (err) {
      console.error('Error fetching file info:', err)
      if (err instanceof Error && err.name === 'AbortError') {
        setError('Request timed out. Please try again.')
      } else {
        setError(err instanceof Error ? err.message : 'Failed to load document')
      }
    } finally {
      setLoading(false)
      setRetrying(false)
    }
  }, [selectedCell])

  // Event handlers
  const handleRetry = useCallback(() => {
    fetchFileInfo(true)
  }, [fetchFileInfo])

  const handleBackdropClick = useCallback((e: React.MouseEvent) => {
    if (e.target === e.currentTarget) {
      onClose()
    }
  }, [onClose])

  const handleCloseClick = useCallback((e: React.MouseEvent) => {
    e.preventDefault()
    e.stopPropagation()
    onClose()
  }, [onClose])

  // Effects
  useEffect(() => {
    if (!selectedCell) return
    fetchFileInfo()
  }, [selectedCell, fetchFileInfo])

  if (!selectedCell) return null

  const displayValue = sanitizeText(selectedCell.longValue || selectedCell.value || '')
  const hasDetailedAnswer = selectedCell.longValue && selectedCell.longValue !== selectedCell.value
  const groupedHighlights = groupHighlightsByPage(validatedHighlightData)

  return (
    <div
      className="fixed inset-0 bg-black/50 backdrop-blur-sm z-50 overflow-y-auto"
      onClick={handleBackdropClick}
    >
      <div className="min-h-full flex items-center justify-center p-4">
        <div
          className={`bg-white rounded-xl w-full ${isMobile ? 'max-w-[95vw]' : 'max-w-6xl'} flex flex-col shadow-2xl border my-4`}
          onClick={(e) => e.stopPropagation()}
          style={{
            minHeight: isMobile ? '90vh' : '600px',
            maxHeight: 'calc(100vh - 2rem)',
            display: 'flex',
            flexDirection: 'column'
          }}
        >
          <Tabs defaultValue="analysis" className="flex-1 flex flex-col">
            <div className="flex items-center justify-between px-6 py-4 border-b bg-gradient-to-r from-gray-50 to-white shrink-0">
              <TabsList className="grid grid-cols-2 bg-white border shadow-sm">
                <TabsTrigger value="analysis" className="gap-2 data-[state=active]:bg-blue-50 data-[state=active]:text-blue-700 transition-all">
                  <BookOpen className="h-4 w-4" />
                  Analysis
                </TabsTrigger>
                <TabsTrigger value="document" className="gap-2 data-[state=active]:bg-blue-50 data-[state=active]:text-blue-700 transition-all">
                  <FileText className="h-4 w-4" />
                  Document
                  {validatedHighlightData.length > 0 && (
                    <Badge variant="secondary" className="ml-1 text-xs bg-amber-100 text-amber-800">
                      {validatedHighlightData.length}
                    </Badge>
                  )}
                </TabsTrigger>
              </TabsList>
              <Button
                variant="ghost"
                size="sm"
                onClick={handleCloseClick}
                className="h-9 w-9 p-0 hover:bg-gray-100 transition-colors rounded-full shrink-0"
              >
                <X className="h-5 w-5" />
              </Button>
            </div>

            {/* Analysis Tab */}
            <TabsContent value="analysis" className="flex-1 flex flex-col mt-0 min-h-0">
              <div className="flex-1 overflow-y-auto p-6 space-y-6" style={{ maxHeight: 'calc(100vh - 200px)' }}>
                {hasDetailedAnswer && selectedCell.value && (
                  <div className="bg-gradient-to-r from-green-50 to-emerald-50 border border-green-200 rounded-xl p-5 shadow-sm">
                    <div className="flex items-center gap-2 mb-3">
                      <CheckCircle className="h-5 w-5 text-green-600" />
                      <h3 className="font-semibold text-green-800">Quick Answer</h3>
                    </div>
                    <p className="text-green-700 leading-relaxed">{sanitizeText(selectedCell.value || '')}</p>
                  </div>
                )}

                <div className="space-y-4">
                  <div className="flex items-center gap-2">
                    <BookOpen className="h-5 w-5 text-blue-600" />
                    <h3 className="font-semibold text-lg">
                      {hasDetailedAnswer ? 'Detailed Analysis' : 'Extracted Information'}
                    </h3>
                  </div>
                  <div className="bg-gray-50 border rounded-xl p-5">
                    <p className="whitespace-pre-wrap leading-relaxed text-gray-800 break-words">
                      {hasDetailedAnswer ? selectedCell.longValue : displayValue}
                    </p>
                  </div>
                </div>

                <div className="space-y-3">
                  <div className="flex items-center gap-2">
                    <ExternalLink className="h-4 w-4 text-gray-600" />
                    <h4 className="font-medium">Source</h4>
                  </div>
                  <div className="bg-amber-50 border border-amber-200 rounded-lg p-4">
                    <p className="text-sm text-amber-800 italic break-words">{sanitizeText(selectedCell.sourceRef || '')}</p>
                  </div>
                </div>

                {Object.keys(groupedHighlights).length > 0 && (
                  <div className="space-y-4">
                    <div className="flex items-center gap-2">
                      <MapPin className="h-4 w-4 text-green-600" />
                      <h4 className="font-medium">Source References ({validatedHighlightData.length} total)</h4>
                    </div>
                    <div className="space-y-4">
                      {Object.entries(groupedHighlights).map(([page, highlights]) => (
                        <div key={page} className="border border-gray-200 rounded-xl overflow-hidden">
                          <div className="bg-gradient-to-r from-blue-50 to-indigo-50 px-4 py-3 border-b">
                            <div className="flex items-center justify-between">
                              <h5 className="font-semibold text-blue-800">Page {page}</h5>
                              <Badge variant="outline" className="text-xs bg-blue-100 text-blue-700 border-blue-300">
                                {highlights.length} reference{highlights.length > 1 ? 's' : ''}
                              </Badge>
                            </div>
                          </div>
                          <div className="p-4 space-y-4">
                            {highlights.map((highlight, index) => (
                              <div key={index} className="bg-yellow-50 border border-yellow-200 rounded-lg p-4">
                                <div className="flex items-start justify-between mb-3">
                                  <div className="space-y-1">
                                    <div className="flex items-center gap-2">
                                      <span className="font-medium text-yellow-800">{highlight.section}</span>
                                      {highlight.paragraph && (
                                        <Badge variant="secondary" className="text-xs bg-yellow-100 text-yellow-700">
                                          Para {highlight.paragraph}
                                        </Badge>
                                      )}
                                    </div>
                                    <Badge variant="outline" className="text-xs capitalize bg-white">
                                      {highlight.location_type}
                                    </Badge>
                                  </div>
                                </div>
                                <div className="text-sm text-yellow-700">
                                  <p className="italic leading-relaxed">"{highlight.text_excerpt}"</p>
                                </div>
                              </div>
                            ))}
                          </div>
                        </div>
                      ))}
                    </div>
                  </div>
                )}
              </div>
            </TabsContent>

            {/* Document Tab */}
            <TabsContent value="document" className="flex-1 flex flex-col min-h-0">
              {/* Page Navigation for Referenced Pages */}
              {Object.keys(groupedHighlights).length > 0 && (
                <div className="p-4 border-b bg-gray-50 shrink-0">
                  <div className="flex items-center gap-2 mb-3">
                    <MapPin className="h-4 w-4 text-blue-600" />
                    <h4 className="font-medium text-gray-900">Referenced Pages</h4>
                    <Badge variant="secondary" className="text-xs">
                      {Object.keys(groupedHighlights).length} pages
                    </Badge>
                  </div>
                  <div className="flex flex-wrap gap-2">
                    {Object.keys(groupedHighlights)
                      .map(Number)
                      .sort((a, b) => a - b)
                      .map((page) => (
                                                 <Button
                           key={page}
                           variant="outline"
                           size="sm"
                           onClick={() => {
                             if (documentUrl && isValidUrl(documentUrl) && fileInfo?.file_type?.toLowerCase().includes('pdf')) {
                               // Validate page number for security
                               const pageNumber = Math.max(1, Math.min(10000, Math.floor(page)))
                               const pageUrl = `${documentUrl}#page=${pageNumber}`
                               
<<<<<<< HEAD
                               // Safer DOM manipulation with more specific selector
=======
>>>>>>> 19b12d72
                               const iframe = document.querySelector(`iframe[data-file-id="${selectedCell?.fileId}"]`) as HTMLIFrameElement
                               if (iframe && isValidUrl(pageUrl)) {
                                 iframe.src = pageUrl
                               }
                             }
                           }}
                           className="gap-1 hover:bg-blue-50 hover:border-blue-300"
                         >
                          <span className="font-medium">Page {page}</span>
                          <Badge variant="secondary" className="text-xs ml-1">
                            {groupedHighlights[page].length}
                          </Badge>
                        </Button>
                      ))}
                  </div>
                  <p className="text-xs text-gray-600 mt-2">
                    Click a page button to jump directly to that page in the document
                  </p>
                </div>
              )}
              
              <div className="flex-1 p-4 overflow-hidden">
                {loading && (
                  <div className="flex flex-col items-center justify-center h-full space-y-4">
                    <div className="animate-spin rounded-full h-12 w-12 border-4 border-blue-200 border-t-blue-600"></div>
                    <p className="font-medium text-gray-900">Loading document...</p>
                    <div className="space-y-2 w-full max-w-md">
                      <Skeleton className="h-4 w-full" />
                      <Skeleton className="h-4 w-3/4" />
                      <Skeleton className="h-4 w-1/2" />
                    </div>
                  </div>
                )}

                {error && (
                  <div className="flex items-center justify-center h-full">
                    <Alert className="max-w-md border-red-200 bg-red-50">
                      <AlertCircle className="h-5 w-5 text-red-600" />
                      <AlertDescription className="text-red-800">
                        <div className="space-y-3">
                          <p className="font-medium">Failed to load document</p>
                          <p className="text-sm">{error}</p>
                          <Button
                            variant="outline"
                            size="sm"
                            onClick={handleRetry}
                            disabled={retrying}
                            className="gap-2"
                          >
                            {retrying ? (
                              <RefreshCw className="h-4 w-4 animate-spin" />
                            ) : (
                              <RefreshCw className="h-4 w-4" />
                            )}
                            Try Again
                          </Button>
                        </div>
                      </AlertDescription>
                    </Alert>
                  </div>
                )}

                {!loading && !error && documentUrl && fileInfo && (
                  <div className="h-full border-2 border-gray-200 rounded-xl overflow-hidden shadow-inner bg-white flex flex-col">
                                          {fileInfo.file_type?.toLowerCase().includes('pdf') ? (
                        <div className="flex-1 relative">
                          <iframe
                            src={documentUrl}
                            className="w-full h-full border-none"
                            title={sanitizeText(fileInfo.original_filename || '')}
                            data-file-id={selectedCell?.fileId}
                            style={{ minHeight: '500px' }}
                            sandbox="allow-scripts allow-same-origin allow-forms allow-downloads"
                            referrerPolicy="strict-origin-when-cross-origin"
                            loading="lazy"
                          />
                        <div className="absolute top-4 right-4">
                          <a
                            href={documentUrl}
                            target="_blank"
                            rel="noopener noreferrer"
                            className="inline-flex items-center gap-2 px-3 py-2 bg-blue-600 text-white text-sm rounded-lg hover:bg-blue-700 transition-colors shadow-lg"
                          >
                            <ExternalLink className="h-4 w-4" />
                            Open Full Screen
                          </a>
                        </div>
                      </div>
                    ) : (
                      <div className="flex flex-col items-center justify-center h-full space-y-4">
                        <div className="text-center">
                          <FileText className="h-16 w-16 text-gray-400 mx-auto mb-4" />
                          <h3 className="text-lg font-medium text-gray-900 mb-2">
                            {sanitizeText(fileInfo.original_filename || '')}
                          </h3>
                          <p className="text-gray-600 mb-4">
                            {sanitizeText(fileInfo.file_type?.toUpperCase() || 'Document')} • {fileInfo.file_size && typeof fileInfo.file_size === 'number' ? (Math.max(0, fileInfo.file_size) / 1024 / 1024).toFixed(1) + ' MB' : 'Unknown size'}
                          </p>
                          <a
                            href={documentUrl}
                            target="_blank"
                            rel="noopener noreferrer"
                            className="inline-flex items-center gap-2 px-4 py-2 bg-blue-600 text-white rounded-lg hover:bg-blue-700 transition-colors"
                          >
                            <ExternalLink className="h-4 w-4" />
                            Open in New Tab
                          </a>
                        </div>
                      </div>
                    )}
                  </div>
                )}

                {!loading && !error && !documentUrl && (
                  <div className="flex items-center justify-center h-full">
                    <Alert className="max-w-md border-yellow-200 bg-yellow-50">
                      <AlertCircle className="h-5 w-5 text-yellow-600" />
                      <AlertDescription className="text-yellow-800">
                        <p className="font-medium">Document preview not available</p>
                      </AlertDescription>
                    </Alert>
                  </div>
                )}
              </div>
            </TabsContent>
          </Tabs>
        </div>
      </div>
    </div>
  )
}<|MERGE_RESOLUTION|>--- conflicted
+++ resolved
@@ -403,10 +403,7 @@
                                const pageNumber = Math.max(1, Math.min(10000, Math.floor(page)))
                                const pageUrl = `${documentUrl}#page=${pageNumber}`
                                
-<<<<<<< HEAD
                                // Safer DOM manipulation with more specific selector
-=======
->>>>>>> 19b12d72
                                const iframe = document.querySelector(`iframe[data-file-id="${selectedCell?.fileId}"]`) as HTMLIFrameElement
                                if (iframe && isValidUrl(pageUrl)) {
                                  iframe.src = pageUrl
